--- conflicted
+++ resolved
@@ -97,14 +97,8 @@
 # Downloads the latest Docker Compose file
 curl -LO https://dependencytrack.org/docker-compose.yml
 
-<<<<<<< HEAD
-## Deploying Docker Container
-Deploying with Docker is the easiest and fastest method of getting started. No prerequisites are required
-other than a modern version of Docker. Dependency-Track uses the following conventions:
-=======
 # Initializes Docker Swarm (if not previously initialized)
 docker swarm init
->>>>>>> a77f787a
 
 # Starts the stack using Docker Swarm
 docker stack deploy -c docker-compose.yml dtrack
